--- conflicted
+++ resolved
@@ -25,17 +25,12 @@
 import "test/mocks/FlashloanBorrower.sol";
 import "test/mocks/ERC20TransferTax.sol";
 
-<<<<<<< HEAD
 import {AvalancheAddresses} from "../integration/Addresses.sol";
 
 abstract contract TestHelper is Test {
     using Uint256x256Math for uint256;
     using Utils for uint256[];
     using Utils for int256[];
-=======
-abstract contract TestHelper is Test, IERC165 {
-    using Uint256x256Math for uint256;
->>>>>>> 3870bb09
 
     uint24 internal constant ID_ONE = 2 ** 23;
     uint256 internal constant BASIS_POINT_MAX = 10_000;
@@ -140,6 +135,7 @@
         vm.label(address(factory), "factory");
         vm.label(address(pairImplementation), "pairImplementation");
 
+        // Label forks
         vm.label(address(routerV1), "routerV1");
         vm.label(address(factoryV1), "factoryV1");
         vm.label(address(legacyRouterV2), "legacyRouterV2");
