--- conflicted
+++ resolved
@@ -89,7 +89,6 @@
     function getFeeRecipient() external view returns (address feeRecipient) {
         return _feeRecipient;
     }
-<<<<<<< HEAD
 
     function getMaxFee() external pure returns (uint256 maxFee) {
         return _MAX_FEE;
@@ -103,21 +102,6 @@
         return _flashLoanFee;
     }
 
-=======
-
-    function getMaxFee() external pure returns (uint256 maxFee) {
-        return _MAX_FEE;
-    }
-
-    function getMaxProtocolShare() external pure returns (uint256 maxProtocolShare) {
-        return _MAX_PROTOCOL_SHARE;
-    }
-
-    function getFlashloanFee() external view returns (uint256 flashloanFee) {
-        return _flashLoanFee;
-    }
-
->>>>>>> 0befb968
     function getLBPairImplementation() external view returns (address LBPairImplementation) {
         return _lbPairImplementation;
     }
@@ -205,18 +189,6 @@
             uint256 maxVolatilityAccumulated
         )
     {
-<<<<<<< HEAD
-        bytes32 _preset = _presets[binStep];
-        if (_preset == bytes32(0)) revert LBFactory__BinStepHasNoPreset(binStep);
-
-        baseFactor = _preset.getBaseFactor();
-        filterPeriod = _preset.getFilterPeriod();
-        decayPeriod = _preset.getDecayPeriod();
-        reductionFactor = _preset.getReductionFactor();
-        variableFeeControl = _preset.getVariableFeeControl();
-        protocolShare = _preset.getProtocolShare();
-        maxVolatilityAccumulated = _preset.getMaxVolatilityAccumulated();
-=======
         bytes32 preset = _presets[binStep];
         if (preset == bytes32(0)) revert LBFactory__BinStepHasNoPreset(binStep);
 
@@ -227,7 +199,6 @@
         variableFeeControl = preset.getVariableFeeControl();
         protocolShare = preset.getProtocolShare();
         maxVolatilityAccumulated = preset.getMaxVolatilityAccumulated();
->>>>>>> 0befb968
     }
 
     /// @notice View function to return the list of available binStep with a preset
@@ -240,19 +211,11 @@
             if (nbPresets > 0) {
                 presetsBinStep = new uint256[](nbPresets);
 
-<<<<<<< HEAD
-                uint256 _index;
-                for (uint256 i = _MIN_BIN_STEP; i <= _MAX_BIN_STEP; ++i) {
-                    if (_avPresets.decode(1, i) == 1) {
-                        presetsBinStep[_index] = i;
-                        if (++_index == _nbPresets) break;
-=======
                 uint256 index;
                 for (uint256 i = _MIN_BIN_STEP; i <= _MAX_BIN_STEP; ++i) {
                     if (avPresets.decode(1, i) == 1) {
                         presetsBinStep[index] = i;
                         if (++index == nbPresets) break;
->>>>>>> 0befb968
                     }
                 }
             }
@@ -270,11 +233,7 @@
         returns (LBPairInformation[] memory lbPairsAvailable)
     {
         unchecked {
-<<<<<<< HEAD
-            (IERC20 _tokenA, IERC20 _tokenB) = _sortTokens(tokenX, tokenY);
-=======
             (IERC20 tokenA, IERC20 tokenB) = _sortTokens(tokenX, tokenY);
->>>>>>> 0befb968
 
             bytes32 avLBPairBinSteps = _availableLBPairBinSteps[tokenA][tokenB];
             uint256 nbExistingBinSteps = avLBPairBinSteps.decode(type(uint8).max, 248);
@@ -285,13 +244,8 @@
                 uint256 index;
                 // Loops a first time to know how many pairs are available
                 for (uint256 i = _MIN_BIN_STEP; i <= _MAX_BIN_STEP; ++i) {
-<<<<<<< HEAD
-                    if (_avLBPairBinSteps.decode(1, i) == 1) {
-                        totalPairs += _lbPairsInfos[_tokenA][_tokenB][i].length;
-=======
                     if (avLBPairBinSteps.decode(1, i) == 1) {
                         totalPairs += _lbPairsInfos[tokenA][tokenB][i].length;
->>>>>>> 0befb968
 
                         if (++index == nbExistingBinSteps) break;
                     }
@@ -302,20 +256,6 @@
                 index = 0;
                 // Loops a second time to fill the array
                 for (uint256 i = _MIN_BIN_STEP; i <= _MAX_BIN_STEP; ++i) {
-<<<<<<< HEAD
-                    if (_avLBPairBinSteps.decode(1, i) == 1) {
-                        uint256 revisionNumber = _lbPairsInfos[_tokenA][_tokenB][i].length;
-                        for (uint256 j = 0; j < revisionNumber; ++j) {
-                            LBPairInformation memory _lbPairInformation = _lbPairsInfos[_tokenA][_tokenB][i][j];
-
-                            lbPairsAvailable[_index++] = LBPairInformation({
-                                binStep: i.safe8(),
-                                LBPair: _lbPairInformation.LBPair,
-                                createdByOwner: _lbPairInformation.createdByOwner,
-                                ignoredForRouting: _lbPairInformation.ignoredForRouting,
-                                revisionIndex: _lbPairInformation.revisionIndex,
-                                implementation: _lbPairInformation.implementation
-=======
                     if (avLBPairBinSteps.decode(1, i) == 1) {
                         uint256 revisionNumber = _lbPairsInfos[tokenA][tokenB][i].length;
                         for (uint256 j = 0; j < revisionNumber; ++j) {
@@ -328,7 +268,6 @@
                                 ignoredForRouting: lbPairInformation.ignoredForRouting,
                                 revisionIndex: lbPairInformation.revisionIndex,
                                 implementation: lbPairInformation.implementation
->>>>>>> 0befb968
                             });
                         }
 
@@ -347,23 +286,14 @@
             revert LBFactory__LBPairSafetyCheckFailed(newLBPairImplementation);
         }
 
-<<<<<<< HEAD
-        address _oldLBPairImplementation = _lbPairImplementation;
-        if (_oldLBPairImplementation == newLBPairImplementation) {
-=======
         address oldLBPairImplementation = _lbPairImplementation;
         if (oldLBPairImplementation == newLBPairImplementation) {
->>>>>>> 0befb968
             revert LBFactory__SameImplementation(newLBPairImplementation);
         }
 
         _lbPairImplementation = newLBPairImplementation;
 
-<<<<<<< HEAD
-        emit LBPairImplementationSet(_oldLBPairImplementation, newLBPairImplementation);
-=======
         emit LBPairImplementationSet(oldLBPairImplementation, newLBPairImplementation);
->>>>>>> 0befb968
     }
 
     /// @notice Create a liquidity bin LBPair for tokenX and tokenY
@@ -381,15 +311,9 @@
         // address _owner = owner();
         if (!_creationUnlocked && msg.sender != owner()) revert LBFactory__FunctionIsLockedForUsers(msg.sender);
 
-<<<<<<< HEAD
-        address _implementation = _lbPairImplementation;
-
-        if (_implementation == address(0)) revert LBFactory__ImplementationNotSet();
-=======
         address implementation = _lbPairImplementation;
 
         if (implementation == address(0)) revert LBFactory__ImplementationNotSet();
->>>>>>> 0befb968
 
         if (!_quoteAssetWhitelist.contains(address(tokenY))) revert LBFactory__QuoteAssetNotWhitelisted(tokenY);
 
@@ -399,43 +323,15 @@
         PriceHelper.getPriceFromId(activeId, binStep);
 
         // We sort token for storage efficiency, only one input needs to be stored because they are sorted
-<<<<<<< HEAD
-        (IERC20 _tokenA, IERC20 _tokenB) = _sortTokens(tokenX, tokenY);
-        // single check is sufficient
-        if (address(_tokenA) == address(0)) revert LBFactory__AddressZero();
-        if (_lbPairsInfos[_tokenA][_tokenB][binStep].length != 0) {
-=======
         (IERC20 tokenA, IERC20 tokenB) = _sortTokens(tokenX, tokenY);
         // single check is sufficient
         if (address(tokenA) == address(0)) revert LBFactory__AddressZero();
         if (_lbPairsInfos[tokenA][tokenB][binStep].length != 0) {
->>>>>>> 0befb968
             revert LBFactory__LBPairAlreadyExists(tokenX, tokenY, binStep);
         }
 
         // We remove the bits that are not part of the feeParameters
         {
-<<<<<<< HEAD
-            bytes32 _salt = keccak256(abi.encode(_tokenA, _tokenB, binStep, _REVISION_START_INDEX));
-            pair = ILBPair(
-                ImmutableClone.cloneDeterministic(_implementation, abi.encodePacked(tokenX, tokenY, binStep), _salt)
-            );
-        }
-
-        {
-            bytes32 _preset = _presets[binStep];
-
-            if (_preset == bytes32(0)) revert LBFactory__BinStepHasNoPreset(binStep);
-
-            pair.initialize(
-                _preset.getBaseFactor(),
-                _preset.getFilterPeriod(),
-                _preset.getDecayPeriod(),
-                _preset.getReductionFactor(),
-                _preset.getVariableFeeControl(),
-                _preset.getProtocolShare(),
-                _preset.getMaxVolatilityAccumulated(),
-=======
             bytes32 salt = keccak256(abi.encode(tokenA, tokenB, binStep, _REVISION_START_INDEX));
             pair = ILBPair(
                 ImmutableClone.cloneDeterministic(implementation, abi.encodePacked(tokenX, tokenY, binStep), salt)
@@ -455,42 +351,27 @@
                 preset.getVariableFeeControl(),
                 preset.getProtocolShare(),
                 preset.getMaxVolatilityAccumulated(),
->>>>>>> 0befb968
                 activeId
             );
         }
 
-<<<<<<< HEAD
-        _lbPairsInfos[_tokenA][_tokenB][binStep].push(
-=======
         _lbPairsInfos[tokenA][tokenB][binStep].push(
->>>>>>> 0befb968
             LBPairInformation({
                 binStep: binStep,
                 LBPair: pair,
                 createdByOwner: msg.sender == owner(),
                 ignoredForRouting: false,
                 revisionIndex: uint16(_REVISION_START_INDEX),
-<<<<<<< HEAD
-                implementation: _implementation
-=======
                 implementation: implementation
->>>>>>> 0befb968
             })
         );
 
         _allLBPairs.push(pair);
 
         {
-<<<<<<< HEAD
-            bytes32 _avLBPairBinSteps = _availableLBPairBinSteps[_tokenA][_tokenB];
-            // We add a 1 at bit `binStep` as this binStep is now set
-            _avLBPairBinSteps = bytes32(uint256(_avLBPairBinSteps) | (1 << binStep));
-=======
             bytes32 avLBPairBinSteps = _availableLBPairBinSteps[tokenA][tokenB];
             // We add a 1 at bit `binStep` as this binStep is now set
             avLBPairBinSteps = bytes32(uint256(avLBPairBinSteps) | (1 << binStep));
->>>>>>> 0befb968
 
             // Increase the number of lb pairs by 1
             avLBPairBinSteps = bytes32(uint256(avLBPairBinSteps) + (1 << 248));
@@ -514,21 +395,6 @@
         onlyOwner
         returns (ILBPair pair)
     {
-<<<<<<< HEAD
-        (IERC20 _tokenA, IERC20 _tokenB) = _sortTokens(tokenX, tokenY);
-
-        uint256 _currentVersionNumber = _lbPairsInfos[_tokenA][_tokenB][binStep].length;
-        if (_currentVersionNumber == 0) revert LBFactory__LBPairDoesNotExists(tokenX, tokenY, binStep);
-
-        address _implementation = _lbPairImplementation;
-
-        // Get latest version
-        LBPairInformation memory _LBPairInformation =
-            _lbPairsInfos[_tokenA][_tokenB][binStep][_currentVersionNumber - _REVISION_START_INDEX];
-
-        if (_LBPairInformation.implementation == _implementation) {
-            revert LBFactory__SameImplementation(_implementation);
-=======
         (IERC20 tokenA, IERC20 tokenB) = _sortTokens(tokenX, tokenY);
 
         uint256 currentVersionNumber = _lbPairsInfos[tokenA][tokenB][binStep].length;
@@ -542,33 +408,10 @@
 
         if (latestVersionPairInformation.implementation == implementation) {
             revert LBFactory__SameImplementation(implementation);
->>>>>>> 0befb968
         }
 
         ILBPair oldLBPair = latestVersionPairInformation.LBPair;
 
-<<<<<<< HEAD
-        bytes32 _preset = _presets[binStep];
-
-        bytes32 _salt = keccak256(abi.encode(_tokenA, _tokenB, binStep, ++_currentVersionNumber));
-        pair = ILBPair(
-            ImmutableClone.cloneDeterministic(_implementation, abi.encodePacked(tokenX, tokenY, binStep), _salt)
-        );
-
-        {
-            pair.initialize(
-                _preset.getBaseFactor(),
-                _preset.getFilterPeriod(),
-                _preset.getDecayPeriod(),
-                _preset.getReductionFactor(),
-                _preset.getVariableFeeControl(),
-                _preset.getProtocolShare(),
-                _preset.getMaxVolatilityAccumulated(),
-                _oldLBPair.getActiveId()
-            );
-
-            _lbPairsInfos[_tokenA][_tokenB][binStep].push(
-=======
         bytes32 preset = _presets[binStep];
 
         bytes32 salt = keccak256(abi.encode(tokenA, tokenB, binStep, ++currentVersionNumber));
@@ -588,19 +431,13 @@
             );
 
             _lbPairsInfos[tokenA][tokenB][binStep].push(
->>>>>>> 0befb968
                 LBPairInformation({
                     binStep: binStep,
                     LBPair: pair,
                     createdByOwner: true,
                     ignoredForRouting: false,
-<<<<<<< HEAD
-                    revisionIndex: uint16(_currentVersionNumber),
-                    implementation: _implementation
-=======
                     revisionIndex: uint16(currentVersionNumber),
                     implementation: implementation
->>>>>>> 0befb968
                 })
             );
         }
@@ -621,23 +458,6 @@
         override
         onlyOwner
     {
-<<<<<<< HEAD
-        (IERC20 _tokenA, IERC20 _tokenB) = _sortTokens(tokenX, tokenY);
-
-        uint256 _revisionAmount = _lbPairsInfos[_tokenA][_tokenB][binStep].length;
-        if (_revisionAmount == 0 || revision > _revisionAmount) {
-            revert LBFactory__AddressZero();
-        }
-
-        LBPairInformation memory _LBPairInformation =
-            _lbPairsInfos[_tokenA][_tokenB][binStep][revision - _REVISION_START_INDEX];
-
-        if (_LBPairInformation.ignoredForRouting == ignored) revert LBFactory__LBPairIgnoredIsAlreadyInTheSameState();
-
-        _lbPairsInfos[_tokenA][_tokenB][binStep][revision - _REVISION_START_INDEX].ignoredForRouting = ignored;
-
-        emit LBPairIgnoredStateChanged(_LBPairInformation.LBPair, ignored);
-=======
         (IERC20 tokenA, IERC20 tokenB) = _sortTokens(tokenX, tokenY);
 
         uint256 revisionAmount = _lbPairsInfos[tokenA][tokenB][binStep].length;
@@ -653,7 +473,6 @@
         _lbPairsInfos[tokenA][tokenB][binStep][revision - _REVISION_START_INDEX].ignoredForRouting = ignored;
 
         emit LBPairIgnoredStateChanged(pairInformation.LBPair, ignored);
->>>>>>> 0befb968
     }
 
     /// @notice Sets the preset parameters of a bin step
@@ -675,11 +494,7 @@
         uint16 protocolShare,
         uint24 maxVolatilityAccumulated
     ) external override onlyOwner {
-<<<<<<< HEAD
-        bytes32 _packedFeeParameters = _getPackedFeeParameters(
-=======
         bytes32 packedFeeParameters = _getPackedFeeParameters(
->>>>>>> 0befb968
             binStep,
             baseFactor,
             filterPeriod,
@@ -690,16 +505,6 @@
             maxVolatilityAccumulated
         );
 
-<<<<<<< HEAD
-        bytes32 _preset = bytes32((uint256(_packedFeeParameters)));
-
-        _presets[binStep] = _preset;
-
-        bytes32 _avPresets = _availablePresets;
-        if (_avPresets.decode(1, binStep) == 0) {
-            // We add a 1 at bit `binStep` as this binStep is now set
-            _avPresets = bytes32(uint256(_avPresets) | (1 << binStep));
-=======
         bytes32 preset = bytes32((uint256(packedFeeParameters)));
 
         _presets[binStep] = preset;
@@ -708,7 +513,6 @@
         if (avPresets.decode(1, binStep) == 0) {
             // We add a 1 at bit `binStep` as this binStep is now set
             avPresets = bytes32(uint256(avPresets) | (1 << binStep));
->>>>>>> 0befb968
 
             // Increase the number of preset by 1
             avPresets = bytes32(uint256(avPresets) + (1 << 248));
@@ -735,15 +539,6 @@
         if (_presets[binStep] == bytes32(0)) revert LBFactory__BinStepHasNoPreset(binStep);
 
         // Set the bit `binStep` to 0
-<<<<<<< HEAD
-        bytes32 _avPresets = _availablePresets;
-
-        _avPresets &= bytes32(type(uint256).max - (1 << binStep));
-        _avPresets = bytes32(uint256(_avPresets) - (1 << 248));
-
-        // Save the changes
-        _availablePresets = _avPresets;
-=======
         bytes32 avPresets = _availablePresets;
 
         avPresets &= bytes32(type(uint256).max - (1 << binStep));
@@ -751,7 +546,6 @@
 
         // Save the changes
         _availablePresets = avPresets;
->>>>>>> 0befb968
         delete _presets[binStep];
 
         emit PresetRemoved(binStep);
@@ -782,15 +576,9 @@
         uint16 protocolShare,
         uint24 maxVolatilityAccumulated
     ) external override onlyOwner {
-<<<<<<< HEAD
-        ILBPair _lbPair = _getLBPairInformation(tokenX, tokenY, binStep, revision).LBPair;
-
-        _lbPair.setStaticFeeParameters(
-=======
         ILBPair lbPair = _getLBPairInformation(tokenX, tokenY, binStep, revision).LBPair;
 
         lbPair.setStaticFeeParameters(
->>>>>>> 0befb968
             baseFactor,
             filterPeriod,
             decayPeriod,
@@ -802,11 +590,7 @@
 
         emit FeeParametersSet(
             msg.sender,
-<<<<<<< HEAD
-            _lbPair,
-=======
             lbPair,
->>>>>>> 0befb968
             binStep,
             baseFactor,
             filterPeriod,
@@ -827,15 +611,6 @@
     /// @notice Function to set the flash loan fee
     /// @param flashLoanFee The value of the fee for flash loan
     function setFlashLoanFee(uint256 flashLoanFee) external override onlyOwner {
-<<<<<<< HEAD
-        uint256 _oldFlashLoanFee = _flashLoanFee;
-
-        if (_oldFlashLoanFee == flashLoanFee) revert LBFactory__SameFlashLoanFee(flashLoanFee);
-        if (flashLoanFee > _MAX_FEE) revert LBFactory__FlashLoanFeeAboveMax(flashLoanFee, _MAX_FEE);
-
-        _flashLoanFee = flashLoanFee;
-        emit FlashLoanFeeSet(_oldFlashLoanFee, flashLoanFee);
-=======
         uint256 oldFlashLoanFee = _flashLoanFee;
 
         if (oldFlashLoanFee == flashLoanFee) revert LBFactory__SameFlashLoanFee(flashLoanFee);
@@ -843,7 +618,6 @@
 
         _flashLoanFee = flashLoanFee;
         emit FlashLoanFeeSet(oldFlashLoanFee, flashLoanFee);
->>>>>>> 0befb968
     }
 
     /// @notice Function to set the creation restriction of the Factory
@@ -877,19 +651,11 @@
     function _setFeeRecipient(address feeRecipient) internal {
         if (feeRecipient == address(0)) revert LBFactory__AddressZero();
 
-<<<<<<< HEAD
-        address _oldFeeRecipient = _feeRecipient;
-        if (_oldFeeRecipient == feeRecipient) revert LBFactory__SameFeeRecipient(_feeRecipient);
-
-        _feeRecipient = feeRecipient;
-        emit FeeRecipientSet(_oldFeeRecipient, feeRecipient);
-=======
         address oldFeeRecipient = _feeRecipient;
         if (oldFeeRecipient == feeRecipient) revert LBFactory__SameFeeRecipient(_feeRecipient);
 
         _feeRecipient = feeRecipient;
         emit FeeRecipientSet(oldFeeRecipient, feeRecipient);
->>>>>>> 0befb968
     }
 
     function forceDecay(ILBPair pair) external override onlyOwner {
@@ -930,28 +696,16 @@
         }
 
         {
-<<<<<<< HEAD
-            uint256 _baseFee = (uint256(baseFactor) * binStep) * 1e10;
-=======
             uint256 baseFee = (uint256(baseFactor) * binStep) * 1e10;
->>>>>>> 0befb968
 
             // Can't overflow as the max value is `max(uint24) * (max(uint24) * max(uint16)) ** 2 < max(uint104)`
             // It returns 18 decimals as:
             // decimals(variableFeeControl * (volatilityAccumulated * binStep)**2 / 100) = 4 + (4 + 4) * 2 - 2 = 18
-<<<<<<< HEAD
-            uint256 _prod = uint256(maxVolatilityAccumulated) * binStep;
-            uint256 _maxVariableFee = (_prod * _prod * variableFeeControl) / 100;
-
-            if (_baseFee + _maxVariableFee > _MAX_FEE) {
-                revert LBFactory__FeesAboveMax(_baseFee + _maxVariableFee, _MAX_FEE);
-=======
             uint256 prod = uint256(maxVolatilityAccumulated) * binStep;
             uint256 maxVariableFee = (prod * prod * variableFeeControl) / 100;
 
             if (baseFee + maxVariableFee > _MAX_FEE) {
                 revert LBFactory__FeesAboveMax(baseFee + maxVariableFee, _MAX_FEE);
->>>>>>> 0befb968
             }
         }
 
