// SPDX-License-Identifier: MIT

pragma solidity 0.8.10;

import {EnumerableSet} from "openzeppelin/utils/structs/EnumerableSet.sol";
import {IERC20} from "openzeppelin/token/ERC20/IERC20.sol";

import {BinHelper, PairParameterHelper} from "./libraries/BinHelper.sol";
import {Constants} from "./libraries/Constants.sol";
import {Encoded} from "./libraries/math/Encoded.sol";
import {ImmutableClone} from "./libraries/ImmutableClone.sol";
import {PendingOwnable} from "./libraries/PendingOwnable.sol";
import {PriceHelper} from "./libraries/PriceHelper.sol";
import {SafeCast} from "./libraries/math/SafeCast.sol";

import {ILBFactory} from "./interfaces/ILBFactory.sol";
import {ILBPair} from "./interfaces/ILBPair.sol";

/// @title Liquidity Book Factory
/// @author Trader Joe
/// @notice Contract used to deploy and register new LBPairs.
/// Enables setting fee parameters, flashloan fees and LBPair implementation.
/// Unless the `_isPresetOpen` is `true`, only the owner of the factory can create pairs.
contract LBFactory is PendingOwnable, ILBFactory {
    using SafeCast for uint256;
    using Encoded for bytes32;
    using PairParameterHelper for bytes32;
    using EnumerableSet for EnumerableSet.AddressSet;

    uint256 private constant _MIN_BIN_STEP = 1; // 0.01%
    uint256 private constant _MAX_BIN_STEP = 200; // 1%, can't be greater than 247 for indexing reasons

    uint256 private constant _MAX_FEE = 0.1e18; // 10%
    uint256 private constant _MAX_PROTOCOL_SHARE = 2_500; // 25%
    address private _feeRecipient;
    uint256 private _flashLoanFee;

    address private _lbPairImplementation;

    ILBPair[] private _allLBPairs;

    /// @dev Mapping from a (tokenA, tokenB, binStep) to a LBPair. The tokens are ordered to save gas, but they can be
    /// in the reverse order in the actual pair. Always query one of the 2 tokens of the pair to assert the order of the 2 tokens
    mapping(IERC20 => mapping(IERC20 => mapping(uint256 => LBPairInformation))) private _lbPairsInfo;

    /// @dev Whether a preset was set or not, if the bit at `index` is 1, it means that the binStep `index` was set
    /// The max binStep set is 247. We use this method instead of an array to keep it ordered and to reduce gas
    bytes32 private _availablePresets;

    bytes32 private _openPresets;

    // The parameters presets
    mapping(uint256 => bytes32) private _presets;

    EnumerableSet.AddressSet private _quoteAssetWhitelist;

    /// @dev Whether a LBPair was created with a bin step, if the bit at `index` is 1, it means that the LBPair with binStep `index` exists
    /// The max binStep set is 247. We use this method instead of an array to keep it ordered and to reduce gas
    mapping(IERC20 => mapping(IERC20 => bytes32)) private _availableLBPairBinSteps;

    /// @notice Constructor
    /// @param feeRecipient The address of the fee recipient
    /// @param flashLoanFee The value of the fee for flash loan
    constructor(address feeRecipient, uint256 flashLoanFee) {
        if (flashLoanFee > _MAX_FEE) revert LBFactory__FlashLoanFeeAboveMax(flashLoanFee, _MAX_FEE);

        _setFeeRecipient(feeRecipient);

        _flashLoanFee = flashLoanFee;
        emit FlashLoanFeeSet(0, flashLoanFee);
    }

    // TODO: Natspecs

    function getMinBinStep() external pure returns (uint256 minBinStep) {
        return _MIN_BIN_STEP;
    }

    function getMaxBinStep() external pure returns (uint256 maxBinStep) {
        return _MAX_BIN_STEP;
    }

    function getFeeRecipient() external view returns (address feeRecipient) {
        return _feeRecipient;
    }

    function getMaxFee() external pure returns (uint256 maxFee) {
        return _MAX_FEE;
    }

    function getMaxProtocolShare() external pure returns (uint256 maxProtocolShare) {
        return _MAX_PROTOCOL_SHARE;
    }

    function getFlashLoanFee() external view returns (uint256 flashloanFee) {
        return _flashLoanFee;
    }

    function getLBPairImplementation() external view returns (address LBPairImplementation) {
        return _lbPairImplementation;
    }

    /// @notice View function to return the number of LBPairs created
    /// @return The number of LBPair
    function getNumberOfLBPairs() external view override returns (uint256) {
        return _allLBPairs.length;
    }

    function getLBPairAtIndex(uint256 index) external view returns (ILBPair pair) {
        return _allLBPairs[index];
    }

    /// @notice View function to return the number of quote assets whitelisted
    /// @return The number of quote assets
    function getNumberOfQuoteAssets() external view override returns (uint256) {
        return _quoteAssetWhitelist.length();
    }

    /// @notice View function to return the quote asset whitelisted at index `index`
    /// @param index The index
    /// @return The address of the quoteAsset at index `index`
    function getQuoteAsset(uint256 index) external view override returns (IERC20) {
        return IERC20(_quoteAssetWhitelist.at(index));
    }

    /// @notice View function to return whether a token is a quotedAsset (true) or not (false)
    /// @param token The address of the asset
    /// @return Whether the token is a quote asset or not
    function isQuoteAsset(IERC20 token) external view override returns (bool) {
        return _quoteAssetWhitelist.contains(address(token));
    }

    /// @notice Returns the LBPairInformation if it exists,
    /// if not, then the address 0 is returned. The order doesn't matter
    /// @param tokenA The address of the first token of the pair
    /// @param tokenB The address of the second token of the pair
    /// @param binStep The bin step of the LBPair
    /// @return The LBPairInformation
    function getLBPairInformation(IERC20 tokenA, IERC20 tokenB, uint256 binStep)
        external
        view
        returns (LBPairInformation memory)
    {
        return _getLBPairInformation(tokenA, tokenB, binStep);
    }

    /// @notice View function to return the different parameters of the preset
    /// @param binStep The bin step of the preset
    /// @return baseFactor The base factor
    /// @return filterPeriod The filter period of the preset
    /// @return decayPeriod The decay period of the preset
    /// @return reductionFactor The reduction factor of the preset
    /// @return variableFeeControl The variable fee control of the preset
    /// @return protocolShare The protocol share of the preset
    /// @return maxVolatilityAccumulator The max volatility accumulator of the preset
    function getPreset(uint256 binStep)
        external
        view
        override
        returns (
            uint256 baseFactor,
            uint256 filterPeriod,
            uint256 decayPeriod,
            uint256 reductionFactor,
            uint256 variableFeeControl,
            uint256 protocolShare,
            uint256 maxVolatilityAccumulator
        )
    {
        bytes32 preset = _presets[binStep];
        if (preset == bytes32(0)) revert LBFactory__BinStepHasNoPreset(binStep);

        baseFactor = preset.getBaseFactor();
        filterPeriod = preset.getFilterPeriod();
        decayPeriod = preset.getDecayPeriod();
        reductionFactor = preset.getReductionFactor();
        variableFeeControl = preset.getVariableFeeControl();
        protocolShare = preset.getProtocolShare();
        maxVolatilityAccumulator = preset.getMaxVolatilityAccumulator();
    }

    function getIsPresetOpen(uint8 binStep) external view returns (bool) {
        bytes32 openPresets = _openPresets;

        return _isPresetOpen(openPresets, binStep);
    }

    /// @notice View function to return the list of available binStep with a preset
    /// @return presetsBinStep The list of binStep
    function getAllBinSteps() external view override returns (uint256[] memory presetsBinStep) {
        unchecked {
            bytes32 avPresets = _availablePresets;
            uint256 nbPresets = avPresets.decode(type(uint8).max, 248);

            if (nbPresets > 0) {
                presetsBinStep = new uint256[](nbPresets);

                uint256 index;
                for (uint256 i = _MIN_BIN_STEP; i <= _MAX_BIN_STEP; ++i) {
                    if (avPresets.decode(1, i) == 1) {
                        presetsBinStep[index] = i;
                        if (++index == nbPresets) break;
                    }
                }
            }
        }
    }

    /// @notice View function to return all the LBPair of a pair of tokens
    /// @param tokenX The first token of the pair
    /// @param tokenY The second token of the pair
    /// @return lbPairsAvailable The list of available LBPairs
    function getAllLBPairs(IERC20 tokenX, IERC20 tokenY)
        external
        view
        override
        returns (LBPairInformation[] memory lbPairsAvailable)
    {
        unchecked {
            (IERC20 _tokenA, IERC20 _tokenB) = _sortTokens(tokenX, tokenY);

<<<<<<< HEAD
            bytes32 avLBPairBinSteps = _availableLBPairBinSteps[tokenA][tokenB];
            uint256 nbAvailable = avLBPairBinSteps.decode(type(uint8).max, 248);

            if (nbAvailable > 0) {
                lbPairsAvailable = new LBPairInformation[](nbAvailable);

                uint256 index;
                for (uint256 i = _MIN_BIN_STEP; i <= _MAX_BIN_STEP; ++i) {
                    if (avLBPairBinSteps.decode(1, i) == 1) {
                        LBPairInformation memory pairInformation = _lbPairsInfo[tokenA][tokenB][i];

                        lbPairsAvailable[index] = LBPairInformation({
                            binStep: i.safe8(),
                            LBPair: pairInformation.LBPair,
                            createdByOwner: pairInformation.createdByOwner,
                            ignoredForRouting: pairInformation.ignoredForRouting
                        });
                        if (++index == nbAvailable) break;
=======
            bytes32 _avLBPairBinSteps = _availableLBPairBinSteps[_tokenA][_tokenB];
            uint256 _nbAvailable = _avLBPairBinSteps.decode(type(uint8).max, 248);

            if (_nbAvailable > 0) {
                lbPairsAvailable = new LBPairInformation[](_nbAvailable);

                uint256 _index;
                for (uint256 i = _MIN_BIN_STEP; i <= _MAX_BIN_STEP; ++i) {
                    if (_avLBPairBinSteps.decode(1, i) == 1) {
                        LBPairInformation memory _LBPairInformation = _lbPairsInfo[_tokenA][_tokenB][i];

                        lbPairsAvailable[_index] = LBPairInformation({
                            binStep: i.safe8(),
                            LBPair: _LBPairInformation.LBPair,
                            createdByOwner: _LBPairInformation.createdByOwner,
                            ignoredForRouting: _LBPairInformation.ignoredForRouting
                        });
                        if (++_index == _nbAvailable) break;
>>>>>>> 239ab33a
                    }
                }
            }
        }
    }

    /// @notice Set the LBPair implementation address
    /// @dev Needs to be called by the owner
    /// @param newLBPairImplementation The address of the implementation
    function setLBPairImplementation(address newLBPairImplementation) external override onlyOwner {
        if (ILBPair(newLBPairImplementation).getFactory() != this) {
            revert LBFactory__LBPairSafetyCheckFailed(newLBPairImplementation);
        }

        address oldLBPairImplementation = _lbPairImplementation;
        if (oldLBPairImplementation == newLBPairImplementation) {
            revert LBFactory__SameImplementation(newLBPairImplementation);
        }

        _lbPairImplementation = newLBPairImplementation;

        emit LBPairImplementationSet(oldLBPairImplementation, newLBPairImplementation);
    }

    /// @notice Create a liquidity bin LBPair for tokenX and tokenY
    /// @param tokenX The address of the first token
    /// @param tokenY The address of the second token
    /// @param activeId The active id of the pair
    /// @param binStep The bin step in basis point, used to calculate log(1 + binStep)
    /// @return pair The address of the newly created LBPair
    function createLBPair(IERC20 tokenX, IERC20 tokenY, uint24 activeId, uint8 binStep)
        external
        override
        returns (ILBPair pair)
    {
        if (!_isPresetOpen(_openPresets, binStep) && msg.sender != owner()) {
            revert LBFactory__FunctionIsLockedForUsers(msg.sender, binStep);
        }

        address implementation = _lbPairImplementation;

        if (implementation == address(0)) revert LBFactory__ImplementationNotSet();

        if (!_quoteAssetWhitelist.contains(address(tokenY))) revert LBFactory__QuoteAssetNotWhitelisted(tokenY);

        if (tokenX == tokenY) revert LBFactory__IdenticalAddresses(tokenX);

        // safety check, making sure that the price can be calculated
        PriceHelper.getPriceFromId(activeId, binStep);

        // We sort token for storage efficiency, only one input needs to be stored because they are sorted
        (IERC20 tokenA, IERC20 tokenB) = _sortTokens(tokenX, tokenY);
        // single check is sufficient
        if (address(tokenA) == address(0)) revert LBFactory__AddressZero();
        if (address(_lbPairsInfo[tokenA][tokenB][binStep].LBPair) != address(0)) {
            revert LBFactory__LBPairAlreadyExists(tokenX, tokenY, binStep);
        }

        // We remove the bits that are not part of the feeParameters
        {
            bytes32 salt = keccak256(abi.encode(tokenA, tokenB, binStep));
            pair = ILBPair(
                ImmutableClone.cloneDeterministic(implementation, abi.encodePacked(tokenX, tokenY, binStep), salt)
            );
        }

        {
            bytes32 preset = _presets[binStep];

            if (preset == bytes32(0)) revert LBFactory__BinStepHasNoPreset(binStep);

            pair.initialize(
                preset.getBaseFactor(),
                preset.getFilterPeriod(),
                preset.getDecayPeriod(),
                preset.getReductionFactor(),
                preset.getVariableFeeControl(),
                preset.getProtocolShare(),
                preset.getMaxVolatilityAccumulator(),
                activeId
            );
        }

        _lbPairsInfo[tokenA][tokenB][binStep] = LBPairInformation({
            binStep: binStep,
            LBPair: pair,
            createdByOwner: msg.sender == owner(),
            ignoredForRouting: false
        });

        _allLBPairs.push(pair);

        {
            bytes32 avLBPairBinSteps = _availableLBPairBinSteps[tokenA][tokenB];
            // We add a 1 at bit `binStep` as this binStep is now set
            avLBPairBinSteps = bytes32(uint256(avLBPairBinSteps) | (1 << binStep));

            // Increase the number of lb pairs by 1
            avLBPairBinSteps = bytes32(uint256(avLBPairBinSteps) + (1 << 248));

            // Save the changes
            _availableLBPairBinSteps[tokenA][tokenB] = avLBPairBinSteps;
        }

        emit LBPairCreated(tokenX, tokenY, binStep, pair, _allLBPairs.length - 1);
    }

    /// @notice Function to set whether the pair is ignored or not for routing, it will make the pair unusable by the router
    /// @param tokenX The address of the first token of the pair
    /// @param tokenY The address of the second token of the pair
    /// @param binStep The bin step in basis point of the pair
    /// @param ignored Whether to ignore (true) or not (false) the pair for routing
    function setLBPairIgnored(IERC20 tokenX, IERC20 tokenY, uint256 binStep, bool ignored)
        external
        override
        onlyOwner
    {
        (IERC20 tokenA, IERC20 tokenB) = _sortTokens(tokenX, tokenY);

<<<<<<< HEAD
        LBPairInformation memory pairInformation = _lbPairsInfo[tokenA][tokenB][binStep];
        if (address(pairInformation.LBPair) == address(0)) revert LBFactory__AddressZero();
=======
        LBPairInformation memory _LBPairInformation = _lbPairsInfo[tokenA][tokenB][binStep];
        if (address(_LBPairInformation.LBPair) == address(0)) revert LBFactory__AddressZero();
>>>>>>> 239ab33a

        if (_LBPairInformation.ignoredForRouting == ignored) revert LBFactory__LBPairIgnoredIsAlreadyInTheSameState();

        _lbPairsInfo[tokenA][tokenB][binStep].ignoredForRouting = ignored;

        emit LBPairIgnoredStateChanged(_LBPairInformation.LBPair, ignored);
    }

    /// @notice Sets the preset parameters of a bin step
    /// @param binStep The bin step in basis point, used to calculate log(1 + binStep)
    /// @param baseFactor The base factor, used to calculate the base fee, baseFee = baseFactor * binStep
    /// @param filterPeriod The period where the accumulator value is untouched, prevent spam
    /// @param decayPeriod The period where the accumulator value is halved
    /// @param reductionFactor The reduction factor, used to calculate the reduction of the accumulator
    /// @param variableFeeControl The variable fee control, used to control the variable fee, can be 0 to disable it
    /// @param protocolShare The share of the fees received by the protocol
    /// @param maxVolatilityAccumulator The max value of the volatility accumulator
    function setPreset(
        uint8 binStep,
        uint16 baseFactor,
        uint16 filterPeriod,
        uint16 decayPeriod,
        uint16 reductionFactor,
        uint24 variableFeeControl,
        uint16 protocolShare,
        uint24 maxVolatilityAccumulator
    ) external override onlyOwner {
        bytes32 packedFeeParameters = _getPackedFeeParameters(
            binStep,
            baseFactor,
            filterPeriod,
            decayPeriod,
            reductionFactor,
            variableFeeControl,
            protocolShare,
            maxVolatilityAccumulator
        );

        bytes32 preset = bytes32((uint256(packedFeeParameters)));

        _presets[binStep] = preset;

        bytes32 avPresets = _availablePresets;
        if (avPresets.decode(1, binStep) == 0) {
            // We add a 1 at bit `binStep` as this binStep is now set
            avPresets = bytes32(uint256(avPresets) | (1 << binStep));

            // Increase the number of preset by 1
            avPresets = bytes32(uint256(avPresets) + (1 << 248));

            // Save the changes
            _availablePresets = avPresets;
        }

        emit PresetSet(
            binStep,
            baseFactor,
            filterPeriod,
            decayPeriod,
            reductionFactor,
            variableFeeControl,
            protocolShare,
            maxVolatilityAccumulator
            );
    }

    function setOpenPreset(uint8 binStep, bool isOpen) external onlyOwner {
        bytes32 openPresets = _openPresets;
        bool isPresetOpen = _isPresetOpen(openPresets, binStep);

        if (isOpen) {
            if (isPresetOpen) revert LBFactory__SamePresetOpenState();

            // We add a 1 at bit `binStep` as this binStep is now open
            _openPresets = bytes32(uint256(openPresets) | (1 << binStep));
        } else {
            if (!isPresetOpen) revert LBFactory__SamePresetOpenState();

            // We remove a 1 at bit `binStep` as this binStep is now closed
            _openPresets = bytes32(uint256(openPresets) & ~(1 << binStep));
        }

        emit OpenPresetChanged(binStep, isOpen);
    }

    /// @notice Remove the preset linked to a binStep
    /// @param binStep The bin step to remove
    function removePreset(uint8 binStep) external override onlyOwner {
        if (_presets[binStep] == bytes32(0)) revert LBFactory__BinStepHasNoPreset(binStep);

        // Set the bit `binStep` to 0
        bytes32 avPresets = _availablePresets;

        avPresets &= bytes32(type(uint256).max - (1 << binStep));
        avPresets = bytes32(uint256(avPresets) - (1 << 248));

        // Save the changes
        _availablePresets = avPresets;
        delete _presets[binStep];

        emit PresetRemoved(binStep);
    }

    /// @notice Function to set the fee parameter of a LBPair
    /// @param tokenX The address of the first token
    /// @param tokenY The address of the second token
    /// @param binStep The bin step in basis point, used to calculate log(1 + binStep)
    /// @param baseFactor The base factor, used to calculate the base fee, baseFee = baseFactor * binStep
    /// @param filterPeriod The period where the accumulator value is untouched, prevent spam
    /// @param decayPeriod The period where the accumulator value is halved
    /// @param reductionFactor The reduction factor, used to calculate the reduction of the accumulator
    /// @param variableFeeControl The variable fee control, used to control the variable fee, can be 0 to disable it
    /// @param protocolShare The share of the fees received by the protocol
    /// @param maxVolatilityAccumulator The max value of volatility accumulator
    function setFeesParametersOnPair(
        IERC20 tokenX,
        IERC20 tokenY,
        uint8 binStep,
        uint16 baseFactor,
        uint16 filterPeriod,
        uint16 decayPeriod,
        uint16 reductionFactor,
        uint24 variableFeeControl,
        uint16 protocolShare,
        uint24 maxVolatilityAccumulator
    ) external override onlyOwner {
        ILBPair lbPair = _getLBPairInformation(tokenX, tokenY, binStep).LBPair;

        if (address(lbPair) == address(0)) revert LBFactory__LBPairNotCreated(tokenX, tokenY, binStep);

        lbPair.setStaticFeeParameters(
            baseFactor,
            filterPeriod,
            decayPeriod,
            reductionFactor,
            variableFeeControl,
            protocolShare,
            maxVolatilityAccumulator
        );

        emit FeeParametersSet(
            msg.sender,
            lbPair,
            binStep,
            baseFactor,
            filterPeriod,
            decayPeriod,
            reductionFactor,
            variableFeeControl,
            protocolShare,
            maxVolatilityAccumulator
            );
    }

    /// @notice Function to set the recipient of the fees. This address needs to be able to receive ERC20s
    /// @param feeRecipient The address of the recipient
    function setFeeRecipient(address feeRecipient) external override onlyOwner {
        _setFeeRecipient(feeRecipient);
    }

    /// @notice Function to set the flash loan fee
    /// @param flashLoanFee The value of the fee for flash loan
    function setFlashLoanFee(uint256 flashLoanFee) external override onlyOwner {
        uint256 oldFlashLoanFee = _flashLoanFee;

        if (oldFlashLoanFee == flashLoanFee) revert LBFactory__SameFlashLoanFee(flashLoanFee);
        if (flashLoanFee > _MAX_FEE) revert LBFactory__FlashLoanFeeAboveMax(flashLoanFee, _MAX_FEE);

        _flashLoanFee = flashLoanFee;
        emit FlashLoanFeeSet(oldFlashLoanFee, flashLoanFee);
    }

    /// @notice Function to add an asset to the whitelist of quote assets
    /// @param quoteAsset The quote asset (e.g: AVAX, USDC...)
    function addQuoteAsset(IERC20 quoteAsset) external override onlyOwner {
        if (!_quoteAssetWhitelist.add(address(quoteAsset))) {
            revert LBFactory__QuoteAssetAlreadyWhitelisted(quoteAsset);
        }

        emit QuoteAssetAdded(quoteAsset);
    }

    /// @notice Function to remove an asset from the whitelist of quote assets
    /// @param quoteAsset The quote asset (e.g: AVAX, USDC...)
    function removeQuoteAsset(IERC20 quoteAsset) external override onlyOwner {
        if (!_quoteAssetWhitelist.remove(address(quoteAsset))) revert LBFactory__QuoteAssetNotWhitelisted(quoteAsset);

        emit QuoteAssetRemoved(quoteAsset);
    }

    function _isPresetOpen(bytes32 openPresets, uint8 binStep) internal pure returns (bool) {
        return openPresets.decode(1, binStep) == 1;
    }

    /// @notice Internal function to set the recipient of the fee
    /// @param feeRecipient The address of the recipient
    function _setFeeRecipient(address feeRecipient) internal {
        if (feeRecipient == address(0)) revert LBFactory__AddressZero();

        address oldFeeRecipient = _feeRecipient;
        if (oldFeeRecipient == feeRecipient) revert LBFactory__SameFeeRecipient(_feeRecipient);

        _feeRecipient = feeRecipient;
        emit FeeRecipientSet(oldFeeRecipient, feeRecipient);
    }

    function forceDecay(ILBPair pair) external override onlyOwner {
        pair.forceDecay();
    }

    /// @notice Internal function to set the fee parameter of a LBPair
    /// @param binStep The bin step in basis point, used to calculate log(1 + binStep)
    /// @param baseFactor The base factor, used to calculate the base fee, baseFee = baseFactor * binStep
    /// @param filterPeriod The period where the accumulator value is untouched, prevent spam
    /// @param decayPeriod The period where the accumulator value is halved
    /// @param reductionFactor The reduction factor, used to calculate the reduction of the accumulator
    /// @param variableFeeControl The variable fee control, used to control the variable fee, can be 0 to disable it
    /// @param protocolShare The share of the fees received by the protocol
    /// @param maxVolatilityAccumulator The max value of volatility accumulator
    function _getPackedFeeParameters(
        uint8 binStep,
        uint16 baseFactor,
        uint16 filterPeriod,
        uint16 decayPeriod,
        uint16 reductionFactor,
        uint24 variableFeeControl,
        uint16 protocolShare,
        uint24 maxVolatilityAccumulator
    ) private pure returns (bytes32 preset) {
        if (binStep < _MIN_BIN_STEP || binStep > _MAX_BIN_STEP) {
            revert LBFactory__BinStepRequirementsBreached(_MIN_BIN_STEP, binStep, _MAX_BIN_STEP);
        }

        if (filterPeriod >= decayPeriod) revert LBFactory__DecreasingPeriods(filterPeriod, decayPeriod);

        if (reductionFactor > Constants.BASIS_POINT_MAX) {
            revert LBFactory__ReductionFactorOverflows(reductionFactor, Constants.BASIS_POINT_MAX);
        }

        if (protocolShare > _MAX_PROTOCOL_SHARE) {
            revert LBFactory__ProtocolShareOverflows(protocolShare, _MAX_PROTOCOL_SHARE);
        }

        {
            uint256 baseFee = (uint256(baseFactor) * binStep) * 1e10;

            // Can't overflow as the max value is `max(uint24) * (max(uint24) * max(uint16)) ** 2 < max(uint104)`
            // It returns 18 decimals as:
            // decimals(variableFeeControl * (volatilityAccumulator * binStep)**2 / 100) = 4 + (4 + 4) * 2 - 2 = 18
            uint256 prod = uint256(maxVolatilityAccumulator) * binStep;
            uint256 maxVariableFee = (prod * prod * variableFeeControl) / 100;

            if (baseFee + maxVariableFee > _MAX_FEE) {
                revert LBFactory__FeesAboveMax(baseFee + maxVariableFee, _MAX_FEE);
            }
        }

        return preset.setStaticFeeParameters(
            baseFactor,
            filterPeriod,
            decayPeriod,
            reductionFactor,
            variableFeeControl,
            protocolShare,
            maxVolatilityAccumulator
        );
    }

    /// @notice Returns the LBPairInformation if it exists,
    /// if not, then the address 0 is returned. The order doesn't matter
    /// @param tokenA The address of the first token of the pair
    /// @param tokenB The address of the second token of the pair
    /// @param binStep The bin step of the LBPair
    /// @return The LBPairInformation
    function _getLBPairInformation(IERC20 tokenA, IERC20 tokenB, uint256 binStep)
        private
        view
        returns (LBPairInformation memory)
    {
        (tokenA, tokenB) = _sortTokens(tokenA, tokenB);
        return _lbPairsInfo[tokenA][tokenB][binStep];
    }

    /// @notice Private view function to sort 2 tokens in ascending order
    /// @param tokenA The first token
    /// @param tokenB The second token
    /// @return The sorted first token
    /// @return The sorted second token
    function _sortTokens(IERC20 tokenA, IERC20 tokenB) private pure returns (IERC20, IERC20) {
        if (tokenA > tokenB) (tokenA, tokenB) = (tokenB, tokenA);
        return (tokenA, tokenB);
    }
}<|MERGE_RESOLUTION|>--- conflicted
+++ resolved
@@ -219,7 +219,6 @@
         unchecked {
             (IERC20 _tokenA, IERC20 _tokenB) = _sortTokens(tokenX, tokenY);
 
-<<<<<<< HEAD
             bytes32 avLBPairBinSteps = _availableLBPairBinSteps[tokenA][tokenB];
             uint256 nbAvailable = avLBPairBinSteps.decode(type(uint8).max, 248);
 
@@ -238,26 +237,6 @@
                             ignoredForRouting: pairInformation.ignoredForRouting
                         });
                         if (++index == nbAvailable) break;
-=======
-            bytes32 _avLBPairBinSteps = _availableLBPairBinSteps[_tokenA][_tokenB];
-            uint256 _nbAvailable = _avLBPairBinSteps.decode(type(uint8).max, 248);
-
-            if (_nbAvailable > 0) {
-                lbPairsAvailable = new LBPairInformation[](_nbAvailable);
-
-                uint256 _index;
-                for (uint256 i = _MIN_BIN_STEP; i <= _MAX_BIN_STEP; ++i) {
-                    if (_avLBPairBinSteps.decode(1, i) == 1) {
-                        LBPairInformation memory _LBPairInformation = _lbPairsInfo[_tokenA][_tokenB][i];
-
-                        lbPairsAvailable[_index] = LBPairInformation({
-                            binStep: i.safe8(),
-                            LBPair: _LBPairInformation.LBPair,
-                            createdByOwner: _LBPairInformation.createdByOwner,
-                            ignoredForRouting: _LBPairInformation.ignoredForRouting
-                        });
-                        if (++_index == _nbAvailable) break;
->>>>>>> 239ab33a
                     }
                 }
             }
@@ -377,19 +356,12 @@
     {
         (IERC20 tokenA, IERC20 tokenB) = _sortTokens(tokenX, tokenY);
 
-<<<<<<< HEAD
         LBPairInformation memory pairInformation = _lbPairsInfo[tokenA][tokenB][binStep];
         if (address(pairInformation.LBPair) == address(0)) revert LBFactory__AddressZero();
-=======
-        LBPairInformation memory _LBPairInformation = _lbPairsInfo[tokenA][tokenB][binStep];
-        if (address(_LBPairInformation.LBPair) == address(0)) revert LBFactory__AddressZero();
->>>>>>> 239ab33a
-
-        if (_LBPairInformation.ignoredForRouting == ignored) revert LBFactory__LBPairIgnoredIsAlreadyInTheSameState();
 
         _lbPairsInfo[tokenA][tokenB][binStep].ignoredForRouting = ignored;
 
-        emit LBPairIgnoredStateChanged(_LBPairInformation.LBPair, ignored);
+        emit LBPairIgnoredStateChanged(pairInformation.LBPair, ignored);
     }
 
     /// @notice Sets the preset parameters of a bin step
